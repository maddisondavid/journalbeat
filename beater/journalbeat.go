// Copyright 2017 Marcus Heese
//
// Licensed under the Apache License, Version 2.0 (the "License");
// you may not use this file except in compliance with the License.
// You may obtain a copy of the License at
//
//     http://www.apache.org/licenses/LICENSE-2.0
//
// Unless required by applicable law or agreed to in writing, software
// distributed under the License is distributed on an "AS IS" BASIS,
// WITHOUT WARRANTIES OR CONDITIONS OF ANY KIND, either express or implied.
// See the License for the specific language governing permissions and
// limitations under the License.

package beater

import (
	"encoding/json"
	"fmt"
	"io/ioutil"
	"os"
	"sync"
	"time"

	"github.com/coreos/go-systemd/sdjournal"
	"github.com/elastic/beats/libbeat/beat"
	"github.com/elastic/beats/libbeat/common"
	"github.com/elastic/beats/libbeat/logp"
	"github.com/elastic/beats/libbeat/publisher"
	"github.com/mheese/journalbeat/config"
	"github.com/mheese/journalbeat/journal"
)

// Journalbeat is the main Journalbeat struct
type Journalbeat struct {
	done   chan struct{}
	config config.Config
	client publisher.Client

	journal *sdjournal.Journal

	cursorChan         chan string
	pending, completed chan *eventReference
	wg                 sync.WaitGroup
}

func (jb *Journalbeat) initJournal() error {
	var err error

	seekToHelper := func(position string, err error) error {
		if err == nil {
			logp.Info("Seek to %s successful", position)
		} else {
			logp.Warn("Could not seek to %s: %v", position, err)
		}
		return err
	}

	// connect to the Systemd Journal
	switch len(jb.config.JournalPaths) {
	case 0:
		if jb.journal, err = sdjournal.NewJournal(); err != nil {
			return err
		}
	case 1:
		fi, err := os.Stat(jb.config.JournalPaths[0])
		if err != nil {
			return err
		}
		if fi.IsDir() {
			if jb.journal, err = sdjournal.NewJournalFromDir(jb.config.JournalPaths[0]); err != nil {
				return err
			}
		} else {
			if jb.journal, err = sdjournal.NewJournalFromFiles(jb.config.JournalPaths...); err != nil {
				return err
			}
		}
	default:
		if jb.journal, err = sdjournal.NewJournalFromFiles(jb.config.JournalPaths...); err != nil {
			return err
		}
	}

	// add specific units to monitor if any
	if err = jb.addUnits(); err != nil {
		return err
	}

<<<<<<< HEAD
	// add specific patterns to monitor if any
	for _, pattern := range jb.config.MatchPatterns {
		err = jb.journal.AddMatch(pattern)
		if err == nil {
			err = jb.journal.AddDisjunction()
		}

		if err != nil {
			return fmt.Errorf("Filtering pattern %s failed: %v", pattern, err)
		}
=======
	// add kernel logs
	if err = jb.addKernel(); err != nil {
		return err
>>>>>>> d3358903
	}

	// seek position
	position := jb.config.SeekPosition
	// try seekToCursor first, if that is requested
	if position == config.SeekPositionCursor {
		if cursor, err := ioutil.ReadFile(jb.config.CursorStateFile); err != nil {
			logp.Warn("Could not seek to cursor: reading cursor state file failed: %v", err)
		} else {
			// try to seek to cursor and if successful return
			if err = seekToHelper(config.SeekPositionCursor, jb.journal.SeekCursor(string(cursor))); err == nil {
				return nil
			}
		}

		if jb.config.CursorSeekFallback == config.SeekPositionDefault {
			return err
		}

		position = jb.config.CursorSeekFallback
	}

	switch position {
	case config.SeekPositionHead:
		err = seekToHelper(config.SeekPositionHead, jb.journal.SeekHead())
	case config.SeekPositionTail:
		err = seekToHelper(config.SeekPositionTail, jb.journal.SeekTail())
	}

	if err != nil {
		return fmt.Errorf("Seeking to a good position in journal failed: %v", err)
	}

	return nil
}

func (jb *Journalbeat) publishPending() error {
	refs := []*eventReference{}
	pending := map[string]common.MapStr{}
	file, err := os.Open(jb.config.PendingQueue.File)
	if err != nil {
		return err
	}
	defer file.Close()

	if err = json.NewDecoder(file).Decode(&pending); err != nil {
		return err
	}

	logp.Info("Loaded %d events, trying to publish", len(pending))
	for cursor, event := range pending {
		// We need to convert the timestamp back to the correct type before trying to publish
		timestamp, _ := time.Parse(time.RFC3339, event["@timestamp"].(string))
		event["@timestamp"] = common.Time(timestamp)
		ref := &eventReference{cursor, event}
		jb.pending <- ref
		refs = append(refs, ref)
	}

	for _, ref := range refs {
		select {
		case <-jb.done:
			return nil
		default:
			// we need to clone to avoid races since map is a pointer...
			jb.client.PublishEvent(ref.body.Clone(), publisher.Signal(&eventSignal{ref, jb.completed}), publisher.Guaranteed)
		}
	}

	return nil
}

// New creates beater
func New(b *beat.Beat, cfg *common.Config) (beat.Beater, error) {
	config := config.DefaultConfig
	var err error
	if err = cfg.Unpack(&config); err != nil {
		return nil, fmt.Errorf("Error reading config file: %v", err)
	}

	jb := &Journalbeat{
		config:     config,
		done:       make(chan struct{}),
		cursorChan: make(chan string),
		pending:    make(chan *eventReference),
		completed:  make(chan *eventReference, config.PendingQueue.CompletedQueueSize),
	}

	if err = jb.initJournal(); err != nil {
		logp.Err("Failed to connect to the Systemd Journal: %v", err)
		return nil, err
	}

	jb.client = b.Publisher.Connect()
	return jb, nil
}

// Run is the main event loop: read from journald and pass it to Publish
func (jb *Journalbeat) Run(b *beat.Beat) error {
	publishedChan := make(chan bool, 1)
	logp.Info("Journalbeat is running!")
	defer func() {
		_ = jb.client.Close()
		_ = jb.journal.Close()
		close(jb.cursorChan)
		close(jb.completed)
		close(jb.pending)
		jb.wg.Wait()
	}()

	go jb.managePendingQueueLoop()

	if jb.config.WriteCursorState {
		go jb.writeCursorLoop()
	}

	// load the previously saved queue of unsent events and try to publish them if any
	if err := jb.publishPending(); err != nil {
		logp.Warn("could not read the pending queue: %s", err)
	}

	for rawEvent := range journal.Follow(jb.journal, jb.done) {
		//convert sdjournal.JournalEntry to common.MapStr
		event := MapStrFromJournalEntry(
			rawEvent,
			jb.config.CleanFieldNames,
			jb.config.ConvertToNumbers,
			jb.config.MoveMetadataLocation)

		if _, ok := event["type"].(string); !ok {
			event["type"] = jb.config.DefaultType
		}
		event["@timestamp"] = common.Time(time.Unix(0, int64(rawEvent.RealtimeTimestamp)*1000))
		// add _REALTIME_TIMESTAMP until https://github.com/elastic/elasticsearch/issues/12829 is closed
		event["@realtime_timestamp"] = int64(rawEvent.RealtimeTimestamp)

		ref := &eventReference{rawEvent.Cursor, event}
		select {
		case <-jb.done:
			return nil
		case publishedChan <- jb.client.PublishEvent(event, publisher.Signal(&eventSignal{ref, jb.completed}), publisher.Guaranteed):
			if published := <-publishedChan; published {
				jb.pending <- ref

				// save cursor
				if jb.config.WriteCursorState {
					jb.cursorChan <- rawEvent.Cursor
				}
			}
		}
	}
	return nil
}

// Stop stops Journalbeat execution
func (jb *Journalbeat) Stop() {
	logp.Info("Stopping Journalbeat")
	close(jb.done)
}<|MERGE_RESOLUTION|>--- conflicted
+++ resolved
@@ -87,7 +87,6 @@
 		return err
 	}
 
-<<<<<<< HEAD
 	// add specific patterns to monitor if any
 	for _, pattern := range jb.config.MatchPatterns {
 		err = jb.journal.AddMatch(pattern)
@@ -97,12 +96,12 @@
 
 		if err != nil {
 			return fmt.Errorf("Filtering pattern %s failed: %v", pattern, err)
-		}
-=======
+    }
+  }
+
 	// add kernel logs
 	if err = jb.addKernel(); err != nil {
 		return err
->>>>>>> d3358903
 	}
 
 	// seek position
